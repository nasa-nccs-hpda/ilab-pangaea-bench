<<<<<<< HEAD
''' 
Adapted from: https://github.com/allenai/satlas/blob/main/satlas/model/model.py
=======
# -*- coding: utf-8 -*-
''' 
Adapted from: https://github.com/allenai/satlas
Modifications: modifications for compatibility with the benchmark
Authors: Yuru Jia, Valerio Marsocci
>>>>>>> e29c479d
'''

import torch
import torch.nn
import requests
import collections
from io import BytesIO
import math
import numpy as np
import torch.nn.functional as F
import torchvision
from enum import Enum, auto
import pdb

def adjust_state_dict_prefix(state_dict, needed, prefix=None, prefix_allowed_count=None):
    """
    Adjusts the keys in the state dictionary by replacing 'backbone.backbone' prefix with 'backbone'.

    Args:
        state_dict (dict): Original state dictionary with 'backbone.backbone' prefixes.

    Returns:
        dict: Modified state dictionary with corrected prefixes.
    """
    new_state_dict = {}
    for key, value in state_dict.items():
        # Assure we're only keeping keys that we need for the current model component. 
        if not needed in key:
            continue

        # Update the key prefixes to match what the model expects.
        if prefix is not None:
            while key.count(prefix) > prefix_allowed_count:
                key = key.replace(prefix, '', 1)

        new_state_dict[key] = value
    return new_state_dict


class Backbone(Enum):
    SWINB = auto()
    SWINT = auto()
    RESNET50 = auto()
    RESNET152 = auto()

class Head(Enum):
    CLASSIFY = auto()
    MULTICLASSIFY = auto()
    DETECT = auto()
    INSTANCE = auto()
    SEGMENT = auto()
    BINSEGMENT = auto()
    REGRESS = auto()

class FPN(torch.nn.Module):
    def __init__(self, backbone_channels):
        super(FPN, self).__init__()

        out_channels = 128
        in_channels_list = [ch[1] for ch in backbone_channels]
        self.fpn = torchvision.ops.FeaturePyramidNetwork(in_channels_list=in_channels_list, out_channels=out_channels)

        self.out_channels = [[ch[0], out_channels] for ch in backbone_channels]

    def forward(self, x):
        inp = collections.OrderedDict([('feat{}'.format(i), el) for i, el in enumerate(x)])
        output = self.fpn(inp)
        output = list(output.values())

        return output


class Upsample(torch.nn.Module):
    # Computes an output feature map at 1x the input resolution.
    # It just applies a series of transpose convolution layers on the
    # highest resolution features from the backbone (FPN should be applied first).

    def __init__(self, backbone_channels):
        super(Upsample, self).__init__()
        self.in_channels = backbone_channels

        out_channels = backbone_channels[0][1]
        self.out_channels = [(1, out_channels)] + backbone_channels

        layers = []
        depth, ch = backbone_channels[0]
        while depth > 1:
            next_ch = max(ch//2, out_channels)
            layer = torch.nn.Sequential(
                torch.nn.Conv2d(ch, ch, 3, padding=1),
                torch.nn.ReLU(inplace=True),
                torch.nn.ConvTranspose2d(ch, next_ch, 4, stride=2, padding=1),
                torch.nn.ReLU(inplace=True),
            )
            layers.append(layer)
            ch = next_ch
            depth /= 2

        self.layers = torch.nn.Sequential(*layers)

    def forward(self, x):
        output = self.layers(x[0])
        return [output] + x




class SwinBackbone(torch.nn.Module):
    def __init__(self, num_channels, arch):
        super(SwinBackbone, self).__init__()

        if arch == 'swinb':
            self.backbone = torchvision.models.swin_v2_b()
            self.out_channels = [
                [4, 128],
                [8, 256],
                [16, 512],
                [32, 1024],
            ]
            self.embed_dim = 128

        elif arch == 'swint':
            self.backbone = torchvision.models.swin_v2_t()
            self.out_channels = [
                [4, 96],
                [8, 192],
                [16, 384],
                [32, 768],
            ]

            self.embed_dim = 96
        else:
            raise ValueError("Backbone architecture not supported.")

        self.backbone.features[0][0] = torch.nn.Conv2d(num_channels, self.backbone.features[0][0].out_channels, kernel_size=(4, 4), stride=(4, 4))

    def forward(self, x):
        outputs = []
        for layer in self.backbone.features:
            x = layer(x)
            outputs.append(x.permute(0, 3, 1, 2))
        return [outputs[-7], outputs[-5], outputs[-3], outputs[-1]]


class ResnetBackbone(torch.nn.Module):
    def __init__(self, num_channels, arch='resnet50'):
        super(ResnetBackbone, self).__init__()

        if arch == 'resnet50':
            self.resnet = torchvision.models.resnet.resnet50(weights=None)
            ch = [256, 512, 1024, 2048]
        elif arch == 'resnet152':
            self.resnet = torchvision.models.resnet.resnet152(weights=None)
            ch = [256, 512, 1024, 2048]
        else:
            raise ValueError("Backbone architecture not supported.")

        self.resnet.conv1 = torch.nn.Conv2d(num_channels, self.resnet.conv1.out_channels, kernel_size=7, stride=2, padding=3, bias=False)
        self.out_channels = [
            [4, ch[0]],
            [8, ch[1]],
            [16, ch[2]],
            [32, ch[3]],
        ]

    def train(self, mode=True):
        super(ResnetBackbone, self).train(mode)

    def forward(self, x):
        x = self.resnet.conv1(x)
        x = self.resnet.bn1(x)
        x = self.resnet.relu(x)
        x = self.resnet.maxpool(x)

        layer1 = self.resnet.layer1(x)
        layer2 = self.resnet.layer2(layer1)
        layer3 = self.resnet.layer3(layer2)
        layer4 = self.resnet.layer4(layer3)

        return [layer1, layer2, layer3, layer4]


class AggregationBackbone(torch.nn.Module):
    def __init__(self, num_channels, backbone):
        super(AggregationBackbone, self).__init__()

        # Number of channels to pass to underlying backbone.
        self.image_channels = num_channels

        # Prepare underlying backbone.
        self.backbone = backbone

        # Features from images within each group are aggregated separately.
        # Then the output is the concatenation across groups.
        # e.g. [[0], [1, 2]] to compare first image against the others
        self.groups = [[0, 1, 2, 3, 4, 5, 6, 7]]

        ngroups = len(self.groups)
        self.out_channels = [(depth, ngroups*count) for (depth, count) in self.backbone.out_channels]

        self.aggregation_op = 'max'

    def forward(self, x):
        # First get features of each image.
        all_features = []
        for i in range(0, x.shape[1], self.image_channels):
            features = self.backbone(x[:, i:i+self.image_channels, :, :])
            all_features.append(features)

        # Now compute aggregation over each group.
        # We handle each depth separately.
        l = []
        for feature_idx in range(len(all_features[0])):
            aggregated_features = []
            for group in self.groups:
                group_features = []
                for image_idx in group:
                    # We may input fewer than the maximum number of images.
                    # So here we skip image indices in the group that aren't available.
                    if image_idx >= len(all_features):
                        continue

                    group_features.append(all_features[image_idx][feature_idx])
                # Resulting group features are (depth, batch, C, height, width).
                group_features = torch.stack(group_features, dim=0)

                if self.aggregation_op == 'max':
                    group_features = torch.amax(group_features, dim=0)

                aggregated_features.append(group_features)

            # Finally we concatenate across groups.
            aggregated_features = torch.cat(aggregated_features, dim=1)

            l.append(aggregated_features)

        return l

class NoopTransform(torch.nn.Module):
    def __init__(self):
        super(NoopTransform, self).__init__()

        self.transform = torchvision.models.detection.transform.GeneralizedRCNNTransform(
            min_size=800,
            max_size=800,
            image_mean=[],
            image_std=[],
        )

    def forward(self, images, targets):
        images = self.transform.batch_images(images, size_divisible=32)
        image_sizes = [(image.shape[1], image.shape[2]) for image in images]
        image_list = torchvision.models.detection.image_list.ImageList(images, image_sizes)
        return image_list, targets

    def postprocess(self, detections, image_sizes, orig_sizes):
        return detections


class FRCNNHead(torch.nn.Module):
    def __init__(self, task, backbone_channels, num_categories=2):
        super(FRCNNHead, self).__init__()

        self.task_type = task
        self.use_layers = list(range(len(backbone_channels)))
        num_channels = backbone_channels[self.use_layers[0]][1]
        featmap_names = ['feat{}'.format(i) for i in range(len(self.use_layers))]
        num_classes = num_categories

        self.noop_transform = NoopTransform()

        # RPN
        anchor_sizes = [[32], [64], [128], [256]]
        aspect_ratios = ((0.5, 1.0, 2.0),) * len(anchor_sizes)
        rpn_anchor_generator = torchvision.models.detection.anchor_utils.AnchorGenerator(anchor_sizes, aspect_ratios)
        rpn_head = torchvision.models.detection.rpn.RPNHead(num_channels, rpn_anchor_generator.num_anchors_per_location()[0])
        rpn_fg_iou_thresh = 0.7
        rpn_bg_iou_thresh = 0.3
        rpn_batch_size_per_image = 256
        rpn_positive_fraction = 0.5
        rpn_pre_nms_top_n = dict(training=2000, testing=2000)
        rpn_post_nms_top_n = dict(training=2000, testing=2000)
        rpn_nms_thresh = 0.7
        self.rpn = torchvision.models.detection.rpn.RegionProposalNetwork(
            rpn_anchor_generator,
            rpn_head,
            rpn_fg_iou_thresh,
            rpn_bg_iou_thresh,
            rpn_batch_size_per_image,
            rpn_positive_fraction,
            rpn_pre_nms_top_n,
            rpn_post_nms_top_n,
            rpn_nms_thresh,
        )

        # ROI
        box_roi_pool = torchvision.ops.MultiScaleRoIAlign(featmap_names=featmap_names, output_size=7, sampling_ratio=2)
        box_head = torchvision.models.detection.faster_rcnn.TwoMLPHead(backbone_channels[0][1] * box_roi_pool.output_size[0] ** 2, 1024)
        box_predictor = torchvision.models.detection.faster_rcnn.FastRCNNPredictor(1024, num_classes)
        box_fg_iou_thresh = 0.5
        box_bg_iou_thresh = 0.5
        box_batch_size_per_image = 512
        box_positive_fraction = 0.25
        bbox_reg_weights = None
        box_score_thresh = 0.05
        box_nms_thresh = 0.5
        box_detections_per_img = 100
        self.roi_heads = torchvision.models.detection.roi_heads.RoIHeads(
            box_roi_pool,
            box_head,
            box_predictor,
            box_fg_iou_thresh,
            box_bg_iou_thresh,
            box_batch_size_per_image,
            box_positive_fraction,
            bbox_reg_weights,
            box_score_thresh,
            box_nms_thresh,
            box_detections_per_img,
        )

        if self.task_type == 'instance':
            # Use Mask R-CNN stuff.
            self.roi_heads.mask_roi_pool = torchvision.ops.MultiScaleRoIAlign(featmap_names=featmap_names, output_size=14, sampling_ratio=2)

            mask_layers = (256, 256, 256, 256)
            mask_dilation = 1
            self.roi_heads.mask_head = torchvision.models.detection.mask_rcnn.MaskRCNNHeads(backbone_channels[0][1], mask_layers, mask_dilation)

            mask_predictor_in_channels = 256
            mask_dim_reduced = 256
            self.roi_heads.mask_predictor = torchvision.models.detection.mask_rcnn.MaskRCNNPredictor(mask_predictor_in_channels, mask_dim_reduced, num_classes)

    def forward(self, image_list, raw_features, targets=None):
        device = image_list[0].device
        images, targets = self.noop_transform(image_list, targets)

        features = collections.OrderedDict()
        for i, idx in enumerate(self.use_layers):
            features['feat{}'.format(i)] = raw_features[idx]

        proposals, proposal_losses = self.rpn(images, features, targets)
        detections, detector_losses = self.roi_heads(features, proposals, images.image_sizes, targets)

        losses = {'base': torch.tensor(0, device=device, dtype=torch.float32)}
        losses.update(proposal_losses)
        losses.update(detector_losses)

        loss = sum(x for x in losses.values())
        return detections, loss


class SimpleHead(torch.nn.Module):
    def __init__(self, task, backbone_channels, num_categories=2):
        super(SimpleHead, self).__init__()

        self.task_type = task 
        
        use_channels = backbone_channels[0][1]
        num_layers = 2
        self.num_outputs = num_categories
        if self.num_outputs is None:
            if self.task_type == 'regress':
                self.num_outputs = 1
            else:
                self.num_outputs = 2

        layers = []
        for _ in range(num_layers-1):
            layer = torch.nn.Sequential(
                torch.nn.Conv2d(use_channels, use_channels, 3, padding=1),
                torch.nn.ReLU(inplace=True),
            )
            layers.append(layer)

        if self.task_type == 'segment':
            layers.append(torch.nn.Conv2d(use_channels, self.num_outputs, 3, padding=1))
            self.loss_func = lambda logits, targets: torch.nn.functional.cross_entropy(logits, targets, reduction='none')

        elif self.task_type == 'bin_segment':
            layers.append(torch.nn.Conv2d(use_channels, self.num_outputs, 3, padding=1))
            def loss_func(logits, targets):
                targets = targets.argmax(dim=1)
                return torch.nn.functional.cross_entropy(logits, targets, reduction='none')[:, None, :, :]
            self.loss_func = loss_func

        elif self.task_type == 'regress':
            layers.append(torch.nn.Conv2d(use_channels, self.num_outputs, 3, padding=1))
            self.loss_func = lambda outputs, targets: torch.square(outputs - targets)

        elif self.task_type == 'classification':
            self.extra = torch.nn.Linear(use_channels, self.num_outputs)
            self.loss_func = lambda logits, targets: torch.nn.functional.cross_entropy(logits, targets, reduction='none')

        elif self.task_type == 'multi-label-classification':
            self.extra = torch.nn.Linear(use_channels, self.num_outputs)
            self.loss_func = lambda logits, targets: torch.nn.functional.binary_cross_entropy_with_logits(logits, targets, reduction='none')

        self.layers = torch.nn.Sequential(*layers)

    def forward(self, image_list, raw_features, targets=None):
        raw_outputs = self.layers(raw_features[0])
        loss = None

        if self.task_type == 'segment':
            outputs = torch.nn.functional.softmax(raw_outputs, dim=1)
            if targets is not None:
                task_targets = torch.stack([target for target in targets], dim=0).long()
                loss = self.loss_func(raw_outputs, task_targets)
                loss = loss.mean()

        elif self.task_type == 'bin_segment':
            outputs = torch.nn.functional.softmax(raw_outputs, dim=1)

            if targets is not None:
                task_targets = torch.stack([target for target in targets], dim=0).long()
                loss = self.loss_func(raw_outputs, task_targets)
                loss = loss.mean()

        elif self.task_type == 'regress':
            raw_outputs = raw_outputs[:, 0, :, :]
            outputs = 255*raw_outputs

            if targets is not None:
                task_targets = torch.stack([target for target in targets], dim=0).long()
                loss = self.loss_func(raw_outputs, task_targets.float()/255)
                loss = loss.mean()

        elif self.task_type == 'classification':
            features = torch.amax(raw_outputs, dim=(2,3))
            logits = self.extra(features)
            outputs = torch.nn.functional.softmax(logits, dim=1)

            if targets is not None:
                task_targets = torch.stack([target for target in targets], dim=0).long()
                loss = self.loss_func(logits, task_targets)
                loss = loss.mean()

        elif self.task_type == 'multi-label-classification':
            features = torch.amax(raw_outputs, dim=(2,3))
            logits = self.extra(features)
            outputs = torch.sigmoid(logits)

            if targets is not None:
                task_targets = torch.stack([target for target in targets], dim=0).long()
                loss = self.loss_func(logits, task_targets)
                loss = loss.mean()

        return outputs, loss


class Model(torch.nn.Module):
    def __init__(self, in_chans=3, multi_image=False, img_size = 224, backbone=Backbone.SWINB, fpn=False, head=None, num_categories=None, weights=None):
        """
        Initializes a model, based on desired imagery source and model components. This class can be used directly to
        create a randomly initialized model (if weights=None) or can be called from the Weights class to initialize a 
        SatlasPretrain pretrained foundation model.

        Args:
            in_chans (int): Number of input channels that the backbone model should expect.
            multi_image (bool): Whether or not the model should expect single-image or multi-image input.
            backbone (Backbone): The architecture of the pretrained backbone. All image sources support SwinTransformer.
            fpn (bool): Whether or not to feed imagery through the pretrained Feature Pyramid Network after the backbone.
            head (Head): If specified, a randomly initialized head will be included in the model. 
            num_categories (int): If a Head is being returned as part of the model, must specify how many outputs are wanted.
            weights (torch weights): Weights to be loaded into the model. Defaults to None (random initialization) unless 
                                    initialized using the Weights class.
        """
        super(Model, self).__init__()

        # Validate user-provided arguments.
        # if not isinstance(backbone, Backbone):
        #     raise ValueError("Invalid backbone.")
        # if head and not isinstance(head, Head):
        #    raise ValueError("Invalid head.")
        if head and (num_categories is None):
            raise ValueError("Must specify num_categories if head is desired.")

        self.backbone = self._initialize_backbone(in_chans, backbone, multi_image, weights)
        self.embed_dim = self.backbone.embed_dim
        self.img_size = img_size

        if fpn:
            self.fpn = self._initialize_fpn(self.backbone.out_channels, weights)
            self.upsample = Upsample(self.fpn.out_channels)
        else:
            self.fpn = None

        if head:
            self.head = self._initialize_head(head, self.fpn.out_channels, num_categories) if fpn else self._initialize_head(head, self.backbone.out_channels, num_categories)
        else:
            self.head = None

        self.name = "satlas_pretrain"

    def _initialize_backbone(self, num_channels, backbone_arch, multi_image, weights):
        # Load backbone model according to specified architecture.
        if backbone_arch == Backbone.SWINB or backbone_arch == 'Backbone.SWINB':
            backbone = SwinBackbone(num_channels, arch='swinb')
        elif backbone_arch == Backbone.SWINT or backbone_arch == 'Backbone.SWINT':
            backbone = SwinBackbone(num_channels, arch='swint')
        elif backbone_arch == Backbone.RESNET50 or backbone_arch == 'Backbone.RESNET50':
            backbone = ResnetBackbone(num_channels, arch='resnet50')
        elif backbone_arch == Backbone.RESNET152 or backbone_arch == 'Backbone.RESNET152':
            backbone = ResnetBackbone(num_channels, arch='resnet152')
        else:
            raise ValueError("Unsupported backbone architecture.")
        
        # If using a model for multi-image, need the Aggretation to wrap underlying backbone model.
        prefix, prefix_allowed_count = None, None
        if backbone_arch in [Backbone.RESNET50, Backbone.RESNET152]:
            prefix_allowed_count = 0
        elif multi_image:
            backbone = AggregationBackbone(num_channels, backbone)
            prefix_allowed_count = 2
        else:
            prefix_allowed_count = 1

        # Load pretrained weights into the intialized backbone if weights were specified.
        if weights is not None:
            state_dict = adjust_state_dict_prefix(weights, 'backbone', 'backbone.', prefix_allowed_count)
            backbone.load_state_dict(state_dict)

        return backbone

    def _initialize_fpn(self, backbone_channels, weights):
        fpn = FPN(backbone_channels)

        # Load pretrained weights into the intialized FPN if weights were specified.
        if weights is not None:
            state_dict = adjust_state_dict_prefix(weights, 'fpn', 'intermediates.0.', 0)
            fpn.load_state_dict(state_dict)
        return fpn

    def _initialize_head(self, head, backbone_channels, num_categories):
        # Initialize the head (classification, detection, etc.) if specified
        if head == Head.CLASSIFY:
            return SimpleHead('classification', backbone_channels, num_categories)
        elif head == Head.MULTICLASSIFY:
            return SimpleHead('multi-label-classification', backbone_channels, num_categories)
        elif head == Head.SEGMENT or head == 'segment':
            return SimpleHead('segment', backbone_channels, num_categories)
        elif head == Head.BINSEGMENT:
            return SimpleHead('bin_segment', backbone_channels, num_categories)
        elif head == Head.REGRESS:
            return SimpleHead('regress', backbone_channels, num_categories)
        elif head == Head.DETECT:
            return FRCNNHead('detect', backbone_channels, num_categories)
        elif head == Head.INSTANCE:
            return FRCNNHead('instance', backbone_channels, num_categories)
        return None

    def forward(self, imgs, targets=None):
        # Define forward pass
        x = self.backbone(imgs)
        if self.fpn:
            x = self.fpn(x)
            x = self.upsample(x)
        if self.head:
            x, loss = self.head(imgs, x, targets)
            return x, loss
        return x
<|MERGE_RESOLUTION|>--- conflicted
+++ resolved
@@ -1,26 +1,17 @@
-<<<<<<< HEAD
-''' 
-Adapted from: https://github.com/allenai/satlas/blob/main/satlas/model/model.py
-=======
-# -*- coding: utf-8 -*-
-''' 
+'''
 Adapted from: https://github.com/allenai/satlas
 Modifications: modifications for compatibility with the benchmark
 Authors: Yuru Jia, Valerio Marsocci
->>>>>>> e29c479d
 '''
 
 import torch
 import torch.nn
-import requests
 import collections
-from io import BytesIO
-import math
-import numpy as np
+
 import torch.nn.functional as F
 import torchvision
 from enum import Enum, auto
-import pdb
+
 
 def adjust_state_dict_prefix(state_dict, needed, prefix=None, prefix_allowed_count=None):
     """
