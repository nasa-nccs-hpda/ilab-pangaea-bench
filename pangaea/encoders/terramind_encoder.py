--- conflicted
+++ resolved
@@ -1,184 +1,3 @@
-# Enhanced OpenCV patch before ANY imports
-# Comprehensive OpenCV patch before ANY imports
-# import sys
-# import types
-
-# def apply_comprehensive_opencv_patch():
-#     """Apply comprehensive OpenCV compatibility patch before cv2 import"""
-    
-#     class DictValue:
-#         def __init__(self, *args, **kwargs):
-#             if args:
-#                 if len(args) == 2:
-#                     self.name = args[0]
-#                     self.value = args[1]
-#                 else:
-#                     self.name = str(args[0]) if args else ""
-#                     self.value = ""
-#             else:
-#                 self.name = kwargs.get('name', '')
-#                 self.value = kwargs.get('value', '')
-        
-#         def __str__(self):
-#             return f"{self.name}: {self.value}"
-        
-#         def __repr__(self):
-#             return self.__str__()
-    
-#     # Only patch if cv2 hasn't been imported yet
-#     if 'cv2' not in sys.modules:
-#         # Let's try to import the real cv2 first and just patch what's missing
-#         try:
-#             import cv2
-#             # If cv2 imports successfully, just add missing DictValue
-#             if not hasattr(cv2.dnn, 'DictValue'):
-#                 cv2.dnn.DictValue = DictValue
-#                 print("Patched missing cv2.dnn.DictValue in existing OpenCV")
-#             return
-#         except (ImportError, AttributeError):
-#             pass
-    
-#     # If cv2 import failed or doesn't exist, create comprehensive mock
-#     print("Creating comprehensive OpenCV mock...")
-    
-#     # Create mock modules
-#     mock_cv2 = types.ModuleType('cv2')
-#     mock_dnn = types.ModuleType('cv2.dnn')
-#     mock_typing = types.ModuleType('cv2.typing')
-    
-#     # Add DictValue
-#     mock_dnn.DictValue = DictValue
-#     mock_typing.LayerId = DictValue
-    
-#     # Data type constants
-#     mock_cv2.CV_8U = 0
-#     mock_cv2.CV_8S = 1
-#     mock_cv2.CV_16U = 2
-#     mock_cv2.CV_16S = 3
-#     mock_cv2.CV_32S = 4
-#     mock_cv2.CV_32F = 5
-#     mock_cv2.CV_64F = 6
-#     mock_cv2.CV_16F = 7
-    
-#     # Interpolation constants
-#     mock_cv2.INTER_NEAREST = 0
-#     mock_cv2.INTER_LINEAR = 1
-#     mock_cv2.INTER_CUBIC = 2
-#     mock_cv2.INTER_AREA = 3
-#     mock_cv2.INTER_LANCZOS4 = 4
-#     mock_cv2.INTER_LINEAR_EXACT = 5  # This was missing
-#     mock_cv2.INTER_NEAREST_EXACT = 6
-#     mock_cv2.INTER_MAX = 7
-#     mock_cv2.WARP_FILL_OUTLIERS = 8
-#     mock_cv2.WARP_INVERSE_MAP = 16
-    
-#     # Border types
-#     mock_cv2.BORDER_CONSTANT = 0
-#     mock_cv2.BORDER_REPLICATE = 1
-#     mock_cv2.BORDER_REFLECT = 2
-#     mock_cv2.BORDER_WRAP = 3
-#     mock_cv2.BORDER_REFLECT_101 = 4
-#     mock_cv2.BORDER_TRANSPARENT = 5
-#     mock_cv2.BORDER_REFLECT101 = 4  # Alias
-#     mock_cv2.BORDER_DEFAULT = 4
-#     mock_cv2.BORDER_ISOLATED = 16
-    
-#     # Color conversion constants
-#     mock_cv2.COLOR_BGR2BGRA = 0
-#     mock_cv2.COLOR_RGB2RGBA = 0
-#     mock_cv2.COLOR_BGRA2BGR = 1
-#     mock_cv2.COLOR_RGBA2RGB = 1
-#     mock_cv2.COLOR_BGR2RGBA = 2
-#     mock_cv2.COLOR_RGB2BGRA = 2
-#     mock_cv2.COLOR_RGBA2BGR = 3
-#     mock_cv2.COLOR_BGRA2RGB = 3
-#     mock_cv2.COLOR_BGR2RGB = 4
-#     mock_cv2.COLOR_RGB2BGR = 4
-#     mock_cv2.COLOR_BGRA2RGBA = 5
-#     mock_cv2.COLOR_RGBA2BGRA = 5
-#     mock_cv2.COLOR_BGR2GRAY = 6
-#     mock_cv2.COLOR_RGB2GRAY = 7
-#     mock_cv2.COLOR_GRAY2BGR = 8
-#     mock_cv2.COLOR_GRAY2RGB = 8
-#     mock_cv2.COLOR_GRAY2BGRA = 9
-#     mock_cv2.COLOR_GRAY2RGBA = 9
-#     mock_cv2.COLOR_BGRA2GRAY = 10
-#     mock_cv2.COLOR_RGBA2GRAY = 11
-    
-#     # Morphological operation constants
-#     mock_cv2.MORPH_ERODE = 0
-#     mock_cv2.MORPH_DILATE = 1
-#     mock_cv2.MORPH_OPEN = 2
-#     mock_cv2.MORPH_CLOSE = 3
-#     mock_cv2.MORPH_GRADIENT = 4
-#     mock_cv2.MORPH_TOPHAT = 5
-#     mock_cv2.MORPH_BLACKHAT = 6
-#     mock_cv2.MORPH_HITMISS = 7
-    
-#     # Morphological shapes
-#     mock_cv2.MORPH_RECT = 0
-#     mock_cv2.MORPH_CROSS = 1
-#     mock_cv2.MORPH_ELLIPSE = 2
-    
-#     # Threshold types
-#     mock_cv2.THRESH_BINARY = 0
-#     mock_cv2.THRESH_BINARY_INV = 1
-#     mock_cv2.THRESH_TRUNC = 2
-#     mock_cv2.THRESH_TOZERO = 3
-#     mock_cv2.THRESH_TOZERO_INV = 4
-#     mock_cv2.THRESH_MASK = 7
-#     mock_cv2.THRESH_OTSU = 8
-#     mock_cv2.THRESH_TRIANGLE = 16
-    
-#     # Add modules to mock_cv2
-#     mock_cv2.dnn = mock_dnn
-#     mock_cv2.typing = mock_typing
-    
-#     # Add some basic functions that might be needed (dummy implementations)
-#     def dummy_function(*args, **kwargs):
-#         raise NotImplementedError("OpenCV function not available in mock mode")
-    
-#     def dummy_array_function(*args, **kwargs):
-#         # Return a dummy numpy array for functions that should return arrays
-#         import numpy as np
-#         return np.array([])
-    
-#     # Basic image operations
-#     mock_cv2.imread = dummy_function
-#     mock_cv2.imwrite = dummy_function
-#     mock_cv2.resize = dummy_function
-#     mock_cv2.cvtColor = dummy_function
-#     mock_cv2.warpAffine = dummy_function
-#     mock_cv2.warpPerspective = dummy_function
-#     mock_cv2.getRotationMatrix2D = dummy_array_function
-#     mock_cv2.getAffineTransform = dummy_array_function
-#     mock_cv2.getPerspectiveTransform = dummy_array_function
-    
-#     # Filtering operations
-#     mock_cv2.blur = dummy_function
-#     mock_cv2.GaussianBlur = dummy_function
-#     mock_cv2.medianBlur = dummy_function
-#     mock_cv2.bilateralFilter = dummy_function
-#     mock_cv2.filter2D = dummy_function
-    
-#     # Morphological operations
-#     mock_cv2.erode = dummy_function
-#     mock_cv2.dilate = dummy_function
-#     mock_cv2.morphologyEx = dummy_function
-#     mock_cv2.getStructuringElement = dummy_array_function
-    
-#     # Insert into sys.modules
-#     sys.modules['cv2'] = mock_cv2
-#     sys.modules['cv2.dnn'] = mock_dnn
-#     sys.modules['cv2.typing'] = mock_typing
-    
-#     print("Applied comprehensive OpenCV compatibility patch with extended constants")
-
-# # Apply the enhanced patch
-# apply_comprehensive_opencv_patch()
-
-##########################
-
 import gzip
 import json
 import logging
@@ -189,15 +8,7 @@
 from abc import ABC, abstractmethod
 from huggingface_hub import hf_hub_download
 from PIL import Image
-#import albumentations as A
-# Try importing albumentations
-try:
-    import albumentations as A
-    print("Successfully imported albumentations")
-except ImportError as e:
-    print(f"Could not import albumentations: {e}")
-    A = None
-###########
+import albumentations as A
 import numpy as np
 import torch
 import torch.nn.functional as F
@@ -212,19 +23,6 @@
 
 
 from pangaea.encoders.base import Encoder
-
-###############
-pretrained_weights = {
-    "terramind_v1_base": {
-        "hf_hub_id": "FAST-EO/TerraMind-1.0-base",
-        "hf_hub_filename": "TerraMind_v1_base.pt",
-    },
-    "terramind_v1_large": {
-        "hf_hub_id": "FAST-EO/TerraMind-1.0-large", 
-        "hf_hub_filename": "TerraMind_v1_large.pt",
-    },
-}
-##################
 
 def pair(t):
     return t if isinstance(t, tuple) else (t, t)
@@ -2919,47 +2717,13 @@
 
     return state_dict
 
-# def build_terrammind_vit(
-#         variant: str = None,
-#         pretrained: bool = False,
-#         encoder_weights: str | None = None,
-#         bands: dict[str, list] | None = None,
-#         pretrained_bands: dict[str, list] | None = None,
-#         # output_layers: list = None,
-#         **kwargs):
-
-#     model = TerraMindViT(
-#         encoder_weights=encoder_weights,
-#         **kwargs)
-
-#     if encoder_weights is not None:
-#         # Load model from checkpoint
-#         state_dict = torch.load(encoder_weights, map_location="cpu", weights_only=True)
-#         loaded_keys = model.load_state_dict(state_dict, strict=False)
-#         if loaded_keys.missing_keys:
-#             logger.warning(f"Missing keys in encoder_weights {encoder_weights}: {loaded_keys.missing_keys}")
-#         if loaded_keys.unexpected_keys:
-#             logger.warning(f"Missing keys in encoder_weights {encoder_weights}: {loaded_keys.missing_keys}")
-
-#     elif pretrained:
-#         # Load model from Hugging Face
-#         state_dict_file = hf_hub_download(repo_id=pretrained_weights[variant]['hf_hub_id'],
-#                                           filename=pretrained_weights[variant]['hf_hub_filename'])
-#         state_dict = torch.load(state_dict_file, map_location="cpu", weights_only=True)
-#         state_dict = checkpoint_filter_fn_vit(state_dict, model)
-#         model.load_state_dict(state_dict, strict=True)
-
-#     if bands is not None:
-#         model = select_modality_patch_embed_weights(model, bands, pretrained_bands)
-
-#     return model
-
 def build_terrammind_vit(
         variant: str = None,
         pretrained: bool = False,
         encoder_weights: str | None = None,
         bands: dict[str, list] | None = None,
         pretrained_bands: dict[str, list] | None = None,
+        # output_layers: list = None,
         **kwargs):
 
     model = TerraMindViT(
@@ -2967,31 +2731,6 @@
         **kwargs)
 
     if encoder_weights is not None:
-<<<<<<< HEAD
-        # Load model from checkpoint - fix the torch.load issue
-        try:
-            state_dict = torch.load(encoder_weights, map_location="cpu", weights_only=False)  # Changed to False
-            loaded_keys = model.load_state_dict(state_dict, strict=False)
-            if loaded_keys.missing_keys:
-                logger.warning(f"Missing keys in encoder_weights {encoder_weights}: {loaded_keys.missing_keys}")
-            if loaded_keys.unexpected_keys:
-                logger.warning(f"Unexpected keys in encoder_weights {encoder_weights}: {loaded_keys.unexpected_keys}")
-        except Exception as e:
-            logger.warning(f"Error loading local weights: {e}")
-
-    elif pretrained and variant in pretrained_weights:
-        # Load model from Hugging Face
-        try:
-            state_dict_file = hf_hub_download(
-                repo_id=pretrained_weights[variant]['hf_hub_id'],
-                filename=pretrained_weights[variant]['hf_hub_filename']
-            )
-            state_dict = torch.load(state_dict_file, map_location="cpu", weights_only=False)  # Changed to False
-            state_dict = checkpoint_filter_fn_vit(state_dict, model)
-            model.load_state_dict(state_dict, strict=True)
-        except Exception as e:
-            logger.warning(f"Error loading pretrained weights: {e}")
-=======
         # Load model from checkpoint
         state_dict = torch.load(encoder_weights, map_location="cpu", weights_only=False)
         loaded_keys = model.load_state_dict(state_dict, strict=False)
@@ -3007,7 +2746,6 @@
     #     state_dict = torch.load(state_dict_file, map_location="cpu", weights_only=True)
     #     state_dict = checkpoint_filter_fn_vit(state_dict, model)
     #     model.load_state_dict(state_dict, strict=True)
->>>>>>> 90aafedc
 
     if bands is not None:
         model = select_modality_patch_embed_weights(model, bands, pretrained_bands)
